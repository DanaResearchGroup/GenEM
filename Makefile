--- conflicted
+++ resolved
@@ -1,10 +1,8 @@
 test:
 	python -m unittest discover
 
-<<<<<<< HEAD
 run-opt:
 	python -m src.isostere_optimization
-=======
+	
 run:
-	python -m src.main
->>>>>>> 46006a19
+	python -m src.main