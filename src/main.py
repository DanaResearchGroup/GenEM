--- conflicted
+++ resolved
@@ -1,27 +1,13 @@
-<<<<<<< HEAD
 from rdkit import RDLogger
+from rdkit.Chem import Descriptors
 
 from src.helpers.constants import MOLECULES_SMILES
-from src.helpers.optimize_helpers import (
-    normalize_mol_weight,
-    normalize_ob_percentage,
-    normalize_SA_score,
-)
+from src.helpers.optimize_helpers import normalize_property
 from src.optimize import MolecularDifferentialEvolution
 
 # Set log level to suppress warnings
 RDLogger.logger().setLevel(RDLogger.ERROR)
-=======
-from src.helpers.constants import MOLECULES_SMILES
-from rdkit.Chem import Descriptors
-from src.molecule import Molecule
-from rdkit import RDLogger
->>>>>>> 46006a19
 
-# Set log level to suppress warnings
-RDLogger.logger().setLevel(RDLogger.CRITICAL)
-from src.optimize import MolecularDifferentialEvolution
-from src.helpers import optimize_helpers
 
 def advanced_objective_function(mol):
     """
@@ -34,41 +20,32 @@
         float: The molecule's fitness score based on the weighted properties.
     """
 
-<<<<<<< HEAD
-    if not molecule.properties:
-        molecule.calculate_properties()
-
-    # Normalized scores for each property
-    mw_score = normalize_mol_weight(molecule.properties.get("molecular_weight", 0))
-    normalized_sascore = normalize_SA_score(molecule.properties.get("sascore", 0))
-    ob_score = normalize_ob_percentage(molecule.properties.get("ob_percentage", 0))
-
-    # Apply the weights to each property score
-    weighted_mw_score = mw_score * mw_weight
-    weighted_sascore = normalized_sascore * sascore_weight
-    weighted_ob_score = ob_score * ob_weight
-
-    # Calculate the total weight
-    total_weight = mw_weight + sascore_weight + ob_weight
-=======
     # Calculate 'fake' properties to imitate optimization
-    mw_score = Descriptors.ExactMolWt(mol.mol)
-    logp_score = Descriptors.MolLogP(mol.mol)
-    rot_bonds_score = Descriptors.NumRotatableBonds(mol.mol)
-    h_acc_score = Descriptors.NumHAcceptors(mol.mol)
-    rads_score = Descriptors.NumRadicalElectrons(mol.mol)
+    mw_score = Descriptors.ExactMolWt(mol.rdkit_mol)
+    logp_score = Descriptors.MolLogP(mol.rdkit_mol)
+    rot_bonds_score = Descriptors.NumRotatableBonds(mol.rdkit_mol)
+    h_acc_score = Descriptors.NumHAcceptors(mol.rdkit_mol)
+    rads_score = Descriptors.NumRadicalElectrons(mol.rdkit_mol)
     # Normalize the properties between 1 and 0 where 1 is best
     # Example normalization
-    normalized_mw_score = optimize_helpers.normalize_property(mw_score, ideal=250, max_range=250)
-    normalized_logp_score = optimize_helpers.normalize_property(logp_score, ideal=0, max_range=5)  # Assuming max LogP deviation is 5
-    normalized_rot_bonds_score = optimize_helpers.normalize_property(rot_bonds_score, ideal=0, max_range=10)
-    normalized_h_acc_score = optimize_helpers.normalize_property(h_acc_score, ideal=1, max_range=5)
-    normalized_rads_score = optimize_helpers.normalize_property(rads_score, ideal=0, max_range=5)
->>>>>>> 46006a19
+    normalized_mw_score = normalize_property(mw_score, ideal=250, max_range=250)
+    normalized_logp_score = normalize_property(
+        logp_score, ideal=0, max_range=5
+    )  # Assuming max LogP deviation is 5
+    normalized_rot_bonds_score = normalize_property(
+        rot_bonds_score, ideal=0, max_range=10
+    )
+    normalized_h_acc_score = normalize_property(h_acc_score, ideal=1, max_range=5)
+    normalized_rads_score = normalize_property(rads_score, ideal=0, max_range=5)
 
     # Compute the average fitness score
-    fitness_score = (normalized_mw_score + normalized_rads_score + normalized_h_acc_score + normalized_rot_bonds_score +
-                     normalized_logp_score) / 5
+    fitness_score = (
+        normalized_mw_score
+        + normalized_rads_score
+        + normalized_h_acc_score
+        + normalized_rot_bonds_score
+        + normalized_logp_score
+    ) / 5
 
     return fitness_score
 
